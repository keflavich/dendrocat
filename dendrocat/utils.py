import numpy as np
from radio_beam import Beams
import astropy.units as u
from astropy.table import MaskedColumn, Column, vstack, Table
from astropy.coordinates import SkyCoord
from astropy.utils.console import ProgressBar
import matplotlib.pyplot as plt
from collections import OrderedDict
from copy import deepcopy
import warnings
import regions


class NonEquivalentError(Exception):
    pass

def get_index_masked(table):
    """
    Returns indices of rows in a table that contain one or more masked entries.

    Parameters
    ----------
    table : ~astropy.table.Table
        The table to check for masked entries.

    Returns
    -------
    ~numpy.ndarray
    """

    ind = []
    try:
        for i, row in enumerate(table.mask):
            if np.array(list(row)).any():
                ind.append(i)
    except TypeError:
        for i, somebool in enumerate(table.mask):
            if somebool:
                ind.append(i)

    return np.array(ind)


def specindex(nu1, nu2, f1, alpha):
<<<<<<< HEAD
    return f1*(nu2/nu1)**(alpha)

=======
    """
    Calculate some flux given two wavelengths, one flux, and the spectral
    index.
    """
    return f1*(nu2/nu1)**(alpha)
    
>>>>>>> 22cde46b
def findrow(idx, catalog):
    """
    Find a specific row of a catalog by '_idx' number.
    """
    idx = int(idx)
    return catalog[np.where(catalog['_idx'] == idx)]

def rms(x):
    """
    Calculate the root mean squared of some x.
    """
    return (np.absolute(np.mean(x**2) - (np.mean(x))**2))**0.5

def load(infile):
    """
    Load a pickle file.
    """
    filename = infile.split('.')[0]+'.pickle'
    with open(filename, 'rb') as f:
        return pickle.load(f)

def ucheck(quantity, unit):
    """
    Check if a quantity already has units, and attempt conversion if so.

    Parameters
    ----------
    quantity : scalar, array, or `~astropy.units.Unit`
        The quantity to check for units. If scalar, units will assumed to be
        the same as in the "unit" argument.
    unit : `~astropy.units.Unit`
        The unit to check against. If the "quantity" argument already has an
        associated unit, a conversion will be attempted.
    """
    if isinstance(quantity, Column):
        name = quantity.name
        if quantity.unit is None:
            quantity.unit = unit
            warnings.warn("Assuming quantity is in {}".format(unit))
            return Column(quantity, name=name)
        elif unit.is_equivalent(quantity.unit):
            return Column(quantity.to(unit), name=name)
        else:
            raise NonEquivalentError("Non-equivalent units")

    elif isinstance(quantity, MaskedColumn):
        name = quantity.name
        if quantity.unit is None:
            quantity.unit = unit
            warnings.warn("Assuming quantity is in {}".format(unit))
            return MaskedColumn(quantity, name=name)
        elif unit.is_equivalent(quantity.unit):
            return MaskedColumn(quantity.to(unit), name=name)
        else:
            raise NonEquivalentError("Non-equivalent units")

    elif isinstance(quantity, regions.PixCoord):
        if unit.is_equivalent(u.pix):
            return quantity
        else:
            raise NonEquivalentError("Non-equivalent units")

    elif isinstance(quantity, SkyCoord):
        if unit.is_equivalent(u.deg):
            return quantity
        else:
            raise NonEquivalentError("Non-equivalent units")

    elif type(quantity) == list or type(quantity) == tuple:
        existing_units = []
        for item in quantity:
            try:
                existing_units.append(item.unit)
            except AttributeError:
                existing_units.append(None)

        if all(u1 is None for u1 in existing_units):
            warnings.warn("Assuming quantity is in {}".format(unit))
            return quantity*unit
        else:
            for u1 in existing_units:
                all_except_u1 = [x for x in existing_units if x != u1]
                for u2 in all_except_u1:
                    if u1 is not None and u2 is not None:
                        if u1.is_equivalent(u2):
                            pass
                        else:
                            raise NonEquivalentError("Non-equivalent units")
                    elif u1 is not None and u2 is None:
                        raise NonEquivalentError("Cannot mix units and scalars")
                    elif u1 is None and u2 is not None:
                         raise NonEquivalentError("Cannot mix units and scalars")
        return [item.to(unit) for item in quantity]*unit

    else: # Unit is a single scalar or unit
        if unit.is_equivalent(quantity):
            return quantity.to(unit)
        elif hasattr(quantity, 'unit'):
            raise NonEquivalentError("Non-equivalent units")
        else:
            return quantity * unit
            warnings.warn("Assuming quantity is in {}".format(unit))

def commonbeam(major1, minor1, pa1, major2, minor2, pa2):
    """
    Create a smallest bounding ellipse around two other ellipses.
    Give ellipse dimensions as astropy units quantities.
    """
    major1 = ucheck(major1, unit=u.deg)
    minor1 = ucheck(minor1, unit=u.deg)
    pa1 = ucheck(pa1, unit=u.deg)
    major2 = ucheck(major2, unit=u.deg)
    minor2 = ucheck(minor2, unit=u.deg)
    pa2 = ucheck(pa2, unit=u.deg)

    somebeams = Beams([major1.to(u.arcsec), major2.to(u.arcsec)]*u.arcsec,
                      [minor1.to(u.arcsec), minor2.to(u.arcsec)]*u.arcsec,
                      [pa1, pa2]*u.deg)

    common = somebeams.common_beam()
    new_major = common._major
    new_minor = common._minor
    new_pa = common._pa

    return new_major.to(u.deg), new_minor.to(u.deg), new_pa

def saveregions(catalog, outfile, skip_rejects=True):
    """
    Save a catalog as a a DS9 region file.

    Parameters
    ----------
    catalog : astropy.table.Table, RadioSource, or MasterCatalog object
        The catalog or catalog-containing object from which to extract source
        coordinates and ellipse properties.
    outfile : str
        Path to save the region file.
    skip_rejects : bool, optional
        If enabled, rejected sources will not be saved. Default is True
    """

    if outfile.split('.')[-1] != 'reg':
        warnings.warn('Invalid or missing file extension. Self-correcting.')
        outfile = outfile.split('.')[0]+'.reg'

    if skip_rejects:
        catalog = catalog[np.where(catalog['rejected'] == 0)]

    with open(outfile, 'w') as fh:
        fh.write("icrs\n")
        for row in catalog:
            fh.write("ellipse({}, {}, {}, {}, {}) # text={{}}\n"
                     .format(row['x_cen'], row['y_cen'], row['major_fwhm']/2.,
                             row['minor_fwhm']/2., row['position_angle'],
                             row['_name']))


def match(*args, verbose=True, threshold=0.036*u.arcsec):

    """
    Find sources that match up between any number of dendrocat objects.

    Parameters
    ----------
    *args : `~dendrocat.Radiosource`, `~dendrocat.Mastercatalog`, or `~astropy.table.Table` object
        A catalog with which to compare radio sources.
    verbose : bool, optional
        If enabled, output is fed to the console.

    Returns
    ----------
    `~dendrocat.MasterCatalog` object
    """

    from .mastercatalog import MasterCatalog

    # original threshold was 1e-5 degrees
    threshold = threshold.to(u.deg).value

    current_arg = args[0]
    for k in range(len(args)-1):
        arg1 = current_arg
        arg2 = args[k+1]

        all_colnames = set(arg1.catalog.colnames + arg2.catalog.colnames)
        stack = vstack([arg1.catalog, arg2.catalog])

        all_colnames.add('_index')
        try:
            stack.add_column(Column(range(len(stack)), name='_index'))
        except ValueError:
            stack['_index'] = range(len(stack))
        stack = stack[sorted(list(all_colnames))]

        rejected = np.where(stack['rejected'] == 1)[0]

        if verbose:
            print('Combining matches')
            pb = ProgressBar(len(stack) - len(rejected))

        i = 0
        while True:

            if i >= len(stack) - 1:
                break

            if i in rejected:
                i += 1
                continue

            teststar = stack[i]
            delta_p = deepcopy(stack[stack['rejected']==0]['_idx', '_index', 'x_cen', 'y_cen'])
            delta_p.remove_rows(np.where(delta_p['_index']==teststar['_index'])[0])
            delta_p['x_cen'] = np.abs(delta_p['x_cen'] - teststar['x_cen'])
            delta_p['y_cen'] = np.abs(delta_p['y_cen'] - teststar['y_cen'])
            delta_p.sort('x_cen')

            found_match = False

            dist_col = MaskedColumn(length=len(delta_p), name='dist',
                                    mask=True)

            for j in range(min(10, len(delta_p))):
                dist_col[j] = np.sqrt(delta_p[j]['x_cen']**2.
                                      + delta_p[j]['y_cen']**2)
                if dist_col[j] <= threshold:
                    found_match = True

            delta_p.add_column(dist_col)
            delta_p.sort('dist')

            if found_match:
                match_index = np.where(stack['_index'] == delta_p[0]['_index'])
                match = deepcopy(stack[match_index])
                stack.remove_row(match_index[0][0])

                # Find the common bounding ellipse
                new_x_cen = np.average([match['x_cen'], teststar['x_cen']])
                new_y_cen = np.average([match['y_cen'], teststar['y_cen']])

                # Find new ellipse properties
                new_maj, new_min, new_pa = commonbeam(
                                             float(match['major_fwhm']),
                                             float(match['minor_fwhm']),
                                             float(match['position_angle']),
                                             float(teststar['major_fwhm']),
                                             float(teststar['minor_fwhm']),
                                             float(teststar['position_angle'])
                                             )

                # Replace properties of test star
                stack[i]['x_cen'] = new_x_cen
                stack[i]['y_cen'] = new_y_cen
                stack[i]['major_fwhm'] = new_maj.value
                stack[i]['minor_fwhm'] = new_min.value
                stack[i]['position_angle'] = new_pa.value

                # Replace masked data with available values from the match
                for k, masked in enumerate(stack.mask[i]):
                    colname = stack.colnames[k]
                    if masked:
                        stack[i][colname] = match[colname]
            i += 1
            if verbose:
                pb.update()

        # Fill masked detection column fields with 'False'
        for colname in stack.colnames:
            if 'detected' in colname:
                stack[colname].fill_value = 0

        stack['_index'] = range(len(stack))
        current_arg = MasterCatalog(arg1, arg2, catalog=stack)
    return current_arg
<|MERGE_RESOLUTION|>--- conflicted
+++ resolved
@@ -42,17 +42,13 @@
 
 
 def specindex(nu1, nu2, f1, alpha):
-<<<<<<< HEAD
-    return f1*(nu2/nu1)**(alpha)
-
-=======
+
     """
     Calculate some flux given two wavelengths, one flux, and the spectral
     index.
     """
     return f1*(nu2/nu1)**(alpha)
-    
->>>>>>> 22cde46b
+
 def findrow(idx, catalog):
     """
     Find a specific row of a catalog by '_idx' number.
